#!/usr/bin/env python3
# Copyright (c) 2019 Bitcoin Association
# Distributed under the Open BSV software license, see the accompanying file LICENSE.

from test_framework.test_framework import BitcoinTestFramework
from test_framework.util import *
from test_framework.mininode import *
from test_framework.script import CScript, OP_TRUE, OP_RETURN

# Test if -limitancestorsize and -limitdescendantsize settings work as expected.
# Ancestors:
# Sum of transactions's ancestors' sizes in a mempool should not exceed limitancestorsize.
# A chain of transactions is sent to bitcoind in that order: fundingTransaction -> tx1 -> tx2 -> tx3 ...
# Descendants:
# Sum of transactions's descendants' sizes in a mempool should not exceed limitdescendantsize.
# A funding transaction with 10 outputs is sent to bitcoind, after that children with the same parent are sent.

class MempoolSizeLimitTest(BitcoinTestFramework):
    def set_test_params(self):
        self.num_nodes = 1
        self.limitancestorsize = 1000
        self.limitdescendantsize = 2000
        # limitancestorsize and limitdescendantsize are passed in kilobytes
        self.extra_args = [["-limitancestorsize=%d" % (self.limitancestorsize / 1000), "-limitdescendantsize=%d" % (self.limitdescendantsize / 1000)]]

    # Build and submit a transaction that spends parent_txid:vout
    # Return amount sent
    def chain_transaction(self, node, parent_txid, vout, value, num_outputs, connection):
        fee = 300
        send_value = (value - fee) / num_outputs

        tx = CTransaction()
        tx.vin.append(CTxIn(COutPoint(parent_txid, vout), b''))
        for i in range(num_outputs):
            tx.vout.append(CTxOut(int(send_value), CScript([OP_TRUE])))
        # Append some data, so that transactions are larger
        tx.vout.append(CTxOut(int(0), CScript([OP_RETURN,  b"a" * 200])))
        tx.rehash()
        connection.send_message(msg_tx(tx))
   
        txSize = len(tx.serialize())
        return (tx, send_value, txSize)

    def run_test(self):
        # 0. Prepare initial blocks.
        self.nodes[0].generate(101)

        rejected_txs = []
        def on_reject(conn, msg):
            rejected_txs.append(msg)

        connection = NodeConnCB()
        connections = []
        connections.append(NodeConn('127.0.0.1', p2p_port(0), self.nodes[0], connection))
        connection.add_connection(connections[0])
        connection.on_reject = on_reject
        NetworkThread().start()
        connection.wait_for_verack()

        ######################################
        # 1. Test ancestor chain size limit.
        # First create funding transaction that pays to output that does not require signatures.
        out_value = 10000
        ftx = CTransaction()
        ftx.vout.append(CTxOut(out_value, CScript([OP_TRUE])))
        ftxHex = self.nodes[0].fundrawtransaction(ToHex(ftx),{ 'changePosition' : len(ftx.vout)})['hex'] 
        ftxHex = self.nodes[0].signrawtransaction(ftxHex)['hex']
        ftx = FromHex(CTransaction(), ftxHex)
        ftx.rehash()
        connection.send_message(msg_tx(ftx))
        ancestorsSize = len(ftxHex)/2
        txid = ftx.sha256
        value = out_value

        # For loop will take less than MAX_ANCESOTS iterations.
        # That way we make sure that exception is not caused by ancestor limit count.
        MAX_ANCESTORS = 25
        for i in range (0, MAX_ANCESTORS):
            (tx, sent_value, txSize) = self.chain_transaction(self.nodes[0], txid, 0, value, 1, connection)
            txid = tx.sha256
            value = sent_value
            ancestorsSize = ancestorsSize + txSize

            # Check if next sent transaction will cause too many ancestors in a mempool.
            # The same exception is thrown either if the count of ancestors is too large or the size of all ancestors is too large.
            # Here, the size is the problem (count is less then limitancestorcount, which is 25 by default).
            if (ancestorsSize + txSize > self.limitancestorsize):
                (tx, sent_value, txSize) = self.chain_transaction(self.nodes[0], txid, 0, value, 1, connection)
                connection.wait_for_reject()
                break

        assert_equal(len(rejected_txs), 1)
        assert_equal(rejected_txs[0].data, tx.sha256)
        assert_equal(rejected_txs[0].reason, b'too-long-mempool-chain')

        ######################################
        # 2. Test descendant chain size limit.
        send_value = 10000
   
        ftx = CTransaction()
        for i in range(10):
            ftx.vout.append(CTxOut(send_value, CScript([OP_TRUE])))
        ftxHex = self.nodes[0].fundrawtransaction(ToHex(ftx),{ 'changePosition' : len(ftx.vout)})['hex'] 
        ftxHex = self.nodes[0].signrawtransaction(ftxHex)['hex']
        ftx = FromHex(CTransaction(), ftxHex)
        ftx.rehash()
        descendantsSize = len(ftxHex)/2
        connection.send_message(msg_tx(ftx))

        utxos = []
        for i in range(10):
            utxos.append({'txid': ftx.sha256, 'vout': i, 'amount': send_value})

        # For loop will take less than MAX_DESCENDANTS iterations.
        # That way we make sure that exception is not caused by descendant limit count.
        MAX_DESCENDANTS = 25
        # Keep txids from the produced chain.
        chain_of_descendant_txns = []
        for i in range(MAX_DESCENDANTS):
            utxo = utxos.pop(0)
            (tx, sent_value, txSize) = self.chain_transaction(self.nodes[0], utxo['txid'], utxo['vout'], utxo['amount'], 1, connection)
            descendantsSize = descendantsSize + txSize
            chain_of_descendant_txns.append(tx.sha256)
            # Check if next sent transaction will cause too many descendants in a mempool.
            # The same exception is thrown either if the count of descendants is too large or the size of all descendants is too large.
            # Here, the size is the problem (count is less then limitdescendantscount, which is 25 by default).
            if (descendantsSize + txSize > self.limitdescendantsize):
                utxo = utxos.pop(0)
<<<<<<< HEAD
                connection.clear_messages()
=======
                connection.message_count.clear()
                # Check if there is an expected number of transactions in the mempool.
                wait_until(lambda: len(self.nodes[0].getrawmempool()) == i, timeout=1)
>>>>>>> 85c8068f
                (tx, sent_value, txSize) = self.chain_transaction(self.nodes[0], utxo['txid'], utxo['vout'], utxo['amount'], 1, connection)
                chain_of_descendant_txns.append(tx.sha256)
                connection.wait_for_reject()
                break

        assert_equal(len(rejected_txs), 2)
        # Evaluation order of siblings is random
        assert(rejected_txs[1].data in chain_of_descendant_txns)
        assert_equal(rejected_txs[1].reason, b'too-long-mempool-chain')

if __name__ == '__main__':
    MempoolSizeLimitTest().main()<|MERGE_RESOLUTION|>--- conflicted
+++ resolved
@@ -126,13 +126,9 @@
             # Here, the size is the problem (count is less then limitdescendantscount, which is 25 by default).
             if (descendantsSize + txSize > self.limitdescendantsize):
                 utxo = utxos.pop(0)
-<<<<<<< HEAD
                 connection.clear_messages()
-=======
-                connection.message_count.clear()
                 # Check if there is an expected number of transactions in the mempool.
                 wait_until(lambda: len(self.nodes[0].getrawmempool()) == i, timeout=1)
->>>>>>> 85c8068f
                 (tx, sent_value, txSize) = self.chain_transaction(self.nodes[0], utxo['txid'], utxo['vout'], utxo['amount'], 1, connection)
                 chain_of_descendant_txns.append(tx.sha256)
                 connection.wait_for_reject()
