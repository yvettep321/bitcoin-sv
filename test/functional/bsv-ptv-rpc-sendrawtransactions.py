#!/usr/bin/env python3
# Copyright (c) 2020 Bitcoin Association
# Distributed under the Open BSV software license, see the accompanying file LICENSE.

"""
Test a new rpc interface sendrawtransactions which allows a bulk submit of transactions
- an extension to the sendrawtransaction rpc call (an interface to submit a single txn)
1. It executes a batch of txs utilising the validation thread pool.
2. As an input the rpc call expects to get a json array of objects,
   provided in the following form:

    sendrawtransactions [
                            {
                                "hex": "hexstring1",
                                "allowhighfees": true|false,
                                "dontcheckfee": true|false,
                                "listunconfirmedancestors" : true|false
                            },
                            {
                                "hex": "hexstring2",
                                "allowhighfees": true|false,
                                "dontcheckfee": true|false,
                                "listunconfirmedancestors" : true|false
                            },
                            {
                                "hex": "hexstring3",
                                "allowhighfees": true|false,
                                "dontcheckfee": true|false,
                                "listunconfirmedancestors" : true|false
                            },
                            ...
                        ]
"""
from test_framework.test_framework import ComparisonTestFramework
from test_framework.key import CECKey
from test_framework.script import CScript, OP_TRUE, OP_CHECKSIG, SignatureHashForkId, SIGHASH_ALL, SIGHASH_FORKID, OP_CHECKSIG
from test_framework.blocktools import create_transaction, PreviousSpendableOutput
from test_framework.blocktools import create_coinbase, create_block
from test_framework.util import assert_equal, assert_raises_rpc_error, wait_until
from test_framework.comptool import TestInstance
from test_framework.mininode import msg_tx, msg_block, ToHex
import random
import itertools

class RPCSendRawTransactions(ComparisonTestFramework):

    def set_test_params(self):
        self.num_nodes = 1
        self.setup_clean_chain = True
        self.genesisactivationheight = 600
        self.coinbase_key = CECKey()
        self.coinbase_key.set_secretbytes(b"horsebattery")
        self.coinbase_pubkey = self.coinbase_key.get_pubkey()
        self.wrong_key = CECKey()
        self.wrong_key.set_secretbytes(b"horseradish")
        self.locking_script = CScript([self.coinbase_pubkey, OP_CHECKSIG])
        self.default_args = ['-debug', '-maxgenesisgracefulperiod=0', '-genesisactivationheight=%d' % self.genesisactivationheight]
        self.extra_args = [self.default_args] * self.num_nodes
        self.private_key = CECKey()
        self.private_key.set_secretbytes(b"fatstacks")
        self.public_key = self.private_key.get_pubkey()

    def run_test(self):
        self.test.run()

    # Sign a transaction, using the key we know about.
    # This signs input 0 in tx, which is assumed to be spending output n in spend_tx
    def sign_tx(self, tx, spend_tx, n, *, key):
        scriptPubKey = bytearray(spend_tx.vout[n].scriptPubKey)
        sighash = SignatureHashForkId(
            spend_tx.vout[n].scriptPubKey, tx, 0, SIGHASH_ALL | SIGHASH_FORKID, spend_tx.vout[n].nValue)
        tx.vin[0].scriptSig = CScript(
            [key.sign(sighash) + bytes(bytearray([SIGHASH_ALL | SIGHASH_FORKID]))])

    def check_mempool(self, rpc, should_be_in_mempool, timeout=20):
        wait_until(lambda: set(rpc.getrawmempool()) == {t.hash for t in should_be_in_mempool}, timeout=timeout)

    # Generating transactions in order so first transaction's output will be an input for second transaction
    def get_chained_transactions(self, spend, num_of_transactions, *, money_to_spend=5000000000, bad_chain=False):
        ok = []
        bad = []
        orphan = []
        bad_transaction = num_of_transactions // 2 if bad_chain else num_of_transactions
        for i in range(0, num_of_transactions):
            money_to_spend = money_to_spend - 1000  # one satoshi to fee
            tx = create_transaction(spend.tx, spend.n, b"", money_to_spend, self.locking_script)
            self.sign_tx(tx, spend.tx, spend.n,
                         key = self.coinbase_key if i != bad_transaction else self.wrong_key)
            tx.rehash()
            txns = ok if i < bad_transaction else bad if i == bad_transaction else orphan
            txns.append(tx)
            spend = PreviousSpendableOutput(tx, 0)
        return ok, bad, orphan

    # Create a required number of chains with equal length.
    def get_txchains_n(self, num_of_chains, chain_length, spend, *, num_of_bad_chains):
        assert(0 <= num_of_bad_chains <= num_of_chains)
        if num_of_chains > len(spend):
            raise Exception('Insufficient number of spendable outputs.')
        txok = []
        txbad = []
        txorphan = []
        bad_chain_marker = ([True] * num_of_bad_chains +
                            [False] * (num_of_chains - num_of_bad_chains))
        random.shuffle(bad_chain_marker)
        for x, bad_chain in enumerate(bad_chain_marker):
            ok, bad, orphan = self.get_chained_transactions(spend[x], chain_length, bad_chain=bad_chain)
            txok.extend(ok)
            txbad.extend(bad)
            txorphan.extend(orphan)
        return txok, txbad, txorphan

    # Test an expected valid results, depending on node's configuration.
    def run_scenario1(self, conn, num_of_chains, chain_length, spend, allowhighfees=False, dontcheckfee=False, listunconfirmedancestors=False, useRpcWithDefaults=False, shuffle_txs=False, timeout=30):
        # Create and send tx chains.
        txchains, bad, orphan = self.get_txchains_n(num_of_chains, chain_length, spend, num_of_bad_chains=0)
        # Shuffle txs if it is required
        if shuffle_txs:
            random.shuffle(txchains)
        # Prepare inputs for sendrawtransactions
        rpc_txs_bulk_input = []
        for tx in range(len(txchains)):
            # Collect txn input data for bulk submit through rpc interface.
            if useRpcWithDefaults:
                rpc_txs_bulk_input.append({'hex': ToHex(txchains[tx])})
            else:
                rpc_txs_bulk_input.append({'hex': ToHex(txchains[tx]), 'allowhighfees': allowhighfees, 'dontcheckfee': dontcheckfee, 'listunconfirmedancestors': listunconfirmedancestors})
        # Submit bulk tranactions.
        result = conn.rpc.sendrawtransactions(rpc_txs_bulk_input)
        if listunconfirmedancestors:
            assert_equal(len(result), 1)
            assert_equal(len(result['unconfirmed']), num_of_chains*chain_length)
            first_in_chain = 0
            expected_ancestors = []
            # A map of transactions and their known parents to be checked in 'vin'
            parentsMap = {}
            parentTxId = ""
            # All transactions and their unconfirmed ancestors are part of sendrawtransactions inputs
            # First transaction in each chain should not have any unconfirmed ancestors
            # Next transactions in the chain have increasing number of unconfirmed ancestors
            for tx in result['unconfirmed']:
                if len(tx['ancestors']) == 0:
                    first_in_chain += 1
                    # reset, since this is a new chain
                    expected_ancestors = []
                    parentsMap = {}
                    parentTxId = ""
                else:
                    # we expect to have increasing number of unconfirmed ancestors by each transaction in this chain
                    assert_equal(len(tx['ancestors']), len(expected_ancestors))
                    for ancestor in tx['ancestors']:
                      assert(ancestor['txid'] in expected_ancestors)
                      # each ancestor has 1 input
                      assert_equal(len(ancestor['vin']), 1)
                      # check input
                      if ancestor['txid'] in parentsMap:
                        assert_equal(ancestor['vin'][0]['txid'], parentsMap[ancestor['txid']])
                expected_ancestors.append(tx['txid'])
                if parentTxId:
                  parentsMap[tx['txid']] = parentTxId
            # Each chain should have one transaction (first in chain) without any unconfirmed ancestors
            assert_equal(first_in_chain, num_of_chains)
        else:
            # There should be no rejected transactions.
            assert_equal(len(result), 0)
        # Check if required transactions are accepted by the mempool.
        self.check_mempool(conn.rpc, txchains, timeout)

    # Test an expected invalid results and invalid input data conditions.
    def run_scenario2(self, conn, timeout=30):
        #
        # sendrawtransactions with missing input #
        #
        inputs = [
            {'txid': "1d1d4e24ed99057e84c3f80fd8fbec79ed9e1acee37da269356ecea000000000", 'vout': 1}]
        # won't exists
        outputs = {conn.rpc.getnewaddress(): 4.998}
        rawtx = conn.rpc.createrawtransaction(inputs, outputs)
        rawtx = conn.rpc.signrawtransaction(rawtx)

        rejected_txns = conn.rpc.sendrawtransactions([{'hex': rawtx['hex']}])

        assert_equal(len(rejected_txns['invalid']), 1)
        # Reject invalid
        assert_equal(rejected_txns['invalid'][0]['reject_code'], 16)
        assert_equal(rejected_txns['invalid'][0]['reject_reason'], "missing-inputs")
        # No transactions should be in the mempool.
        assert_equal(conn.rpc.getmempoolinfo()['size'], 0)

        #
        # An empty json array of objects.
        #
        assert_raises_rpc_error(
            -8, "Invalid parameter: An empty json array of objects", conn.rpc.sendrawtransactions, [])

        #
        # An empty json object.
        #
        assert_raises_rpc_error(
            -8, "Invalid parameter: An empty json object", conn.rpc.sendrawtransactions, [{}])
        
        #
        # Missing the hex string of the raw transaction.
        #
        assert_raises_rpc_error(
            -8, "Invalid parameter: Missing the hex string of the raw transaction", conn.rpc.sendrawtransactions, [{'dummy_str': 'dummy_value'}])
        assert_raises_rpc_error(
            -8, "Invalid parameter: Missing the hex string of the raw transaction", conn.rpc.sendrawtransactions, [{'hex': -1}])

        #
        # TX decode failed.
        #
        assert_raises_rpc_error(
            -22, "TX decode failed", conn.rpc.sendrawtransactions, [{'hex': '050000000100000000a0ce6e35'}])

        #
        # allowhighfees: Invalid value
        #
        assert_raises_rpc_error(
            -8, "allowhighfees: Invalid value", conn.rpc.sendrawtransactions, [{'hex': rawtx['hex'], 'allowhighfees': -1}])
        assert_raises_rpc_error(
            -8, "allowhighfees: Invalid value", conn.rpc.sendrawtransactions, [{'hex': rawtx['hex'], 'allowhighfees': 'dummy_value'}])

        #
        # dontcheckfee: Invalid value
        #
        assert_raises_rpc_error(
            -8, "dontcheckfee: Invalid value", conn.rpc.sendrawtransactions, [{'hex': rawtx['hex'], 'dontcheckfee': -1}])
        assert_raises_rpc_error(
            -8, "dontcheckfee: Invalid value", conn.rpc.sendrawtransactions, [{'hex': rawtx['hex'], 'dontcheckfee': 'dummy_value'}])

        #
        # listunconfirmedancestors: Invalid value
        #
        assert_raises_rpc_error(
            -8, "listunconfirmedancestors: Invalid value", conn.rpc.sendrawtransactions, [{'hex': rawtx['hex'], 'listunconfirmedancestors': -1}])
        assert_raises_rpc_error(
            -8, "listunconfirmedancestors: Invalid value", conn.rpc.sendrawtransactions, [{'hex': rawtx['hex'], 'listunconfirmedancestors': 'dummy_value'}])

    # Test an attempt to submit transactions (via rpc interface) which are already known
    #   - received earlier through the p2p interface and not processed yet
    def run_scenario3(self, conn, num_of_chains, chain_length, spend, allowhighfees=False, dontcheckfee=False, timeout=30):
        # Create and send tx chains.
        txchains, bad, orphan = self.get_txchains_n(num_of_chains, chain_length, spend, num_of_bad_chains=0)
        # Prepare inputs for sendrawtransactions
        rpc_txs_bulk_input = []
        for tx in range(len(txchains)):
            # Collect txn input data for bulk submit through rpc interface.
            rpc_txs_bulk_input.append({'hex': ToHex(txchains[tx]), 'allowhighfees': allowhighfees, 'dontcheckfee': dontcheckfee})
            # Send a txn, one by one, through p2p interface.
            conn.send_message(msg_tx(txchains[tx]))
        # Check if there is an expected number of transactions in the validation queues
        # - this scenario relies on ptv delayed processing
        wait_until(lambda: conn.rpc.getblockchainactivity()["transactions"] == num_of_chains * chain_length, timeout=timeout)
        # Submit a batch of txns through rpc interface.
        rejected_txns = conn.rpc.sendrawtransactions(rpc_txs_bulk_input)
        # There should be num_of_chains * chain_length rejected transactions.
        # - there are num_of_chains*chain_length known transactions
        #   - due to the fact that all were received through the p2p interface
        #   - all are waiting in the ptv queues
        assert_equal(len(rejected_txns['known']), num_of_chains * chain_length)
        # No transactions should be in the mempool.
        assert_equal(conn.rpc.getmempoolinfo()['size'], 0)

    # Test duplicated input data set submitted through the rpc interface.
    # - input data are shuffled
    def run_scenario4(self, conn, num_of_chains, chain_length, spend, allowhighfees=False, dontcheckfee=False, timeout=30):
        # Create and send tx chains.
        txchains, bad, orphan = self.get_txchains_n(num_of_chains, chain_length, spend, num_of_bad_chains=0)
        # Prepare duplicated inputs for sendrawtransactions
        rpc_txs_bulk_input = []
        for tx in range(len(txchains)):
            rpc_txs_bulk_input.append({'hex': ToHex(txchains[tx]), 'allowhighfees': allowhighfees, 'dontcheckfee': dontcheckfee})
            rpc_txs_bulk_input.append({'hex': ToHex(txchains[tx]), 'allowhighfees': allowhighfees, 'dontcheckfee': dontcheckfee})
        # Shuffle inputs.
        random.shuffle(rpc_txs_bulk_input)
        # Submit bulk input.
        rejected_txns = conn.rpc.sendrawtransactions(rpc_txs_bulk_input)
        # There should be rejected known transactions.
        assert_equal(len(rejected_txns), 1)
        assert_equal(len(rejected_txns['known']), num_of_chains * chain_length)
        assert(set(rejected_txns['known']) == {t.hash for t in txchains})
        # Check if required transactions are accepted by the mempool.
        self.check_mempool(conn.rpc, txchains, timeout)

    # test an attempt to submit bad transactions in a chain through the rpc interface
    def run_scenario5(self, conn, num_of_chains, chain_length, spend, allowhighfees=False, dontcheckfee=False, reverseOrder=False, timeout=30):
        # Create and send tx chains.
        num_of_bad_chains = num_of_chains // 3
        ok, bad, orphan = self.get_txchains_n(num_of_chains, chain_length, spend, num_of_bad_chains=num_of_bad_chains)
        # Prepare inputs for sendrawtransactions
        rpc_txs_bulk_input = []
        txs = ok + bad + orphan
        if reverseOrder:
            txs.reverse()
        for tx in txs:
            # Collect txn input data for bulk submit through rpc interface.
            rpc_txs_bulk_input.append({'hex': ToHex(tx), 'allowhighfees': allowhighfees, 'dontcheckfee': dontcheckfee})
        # Submit a batch of txns through rpc interface.
        rejected_txns = conn.rpc.sendrawtransactions(rpc_txs_bulk_input)
        for k,v in rejected_txns.items():
            self.log.info("====== rejected_txns[%s] = %s", k, v)
        assert_equal(len(rejected_txns), 1)
        assert_equal(len(rejected_txns['invalid']), len(bad) + len(orphan))
        def reject_reason(x):
            return x['reject_reason']
        invalid = {k: list(v)
                   for k,v in itertools.groupby(sorted(rejected_txns['invalid'],
                                                       key=reject_reason),
                                                key=reject_reason)
                   }
        self.log.info("invalid: %s", invalid)
        missing_inputs = invalid.pop('missing-inputs')
        assert_equal({x["txid"] for x in missing_inputs}, {x.hash for x in orphan})
        reason, rejected = invalid.popitem()
        assert_equal(reason.startswith('mandatory-script-verify-flag-failed '), True)
        assert_equal({x["txid"] for x in rejected}, {x.hash for x in bad})
        # Valid transactions should be in the mempool.
        assert_equal(conn.rpc.getmempoolinfo()['size'], len(ok))

    def make_block(self, txs, parent_hash, parent_height, parent_time):
        """ creates a block with given transactions"""
        block = create_block(int(parent_hash, 16),
                             coinbase=create_coinbase(pubkey=self.public_key, height=parent_height + 1),
                             nTime=parent_time + 1)
        block.vtx.extend(txs)
        block.hashMerkleRoot = block.calc_merkle_root()
        block.calc_sha256()
        block.solve()

        return block


    # Test an attempt to submit transactions (via rpc interface) which are already mined
    def run_scenario6(self, conn, num_of_chains, chain_length, spend, allowhighfees=False, dontcheckfee=False, timeout=30):
        # Create and send tx chains.
        txchains, bad, orphan = self.get_txchains_n(num_of_chains, chain_length, spend, num_of_bad_chains=0)
        to_mine = []
        # Prepare inputs for sendrawtransactions
        rpc_txs_bulk_input = []
        for tx in range(len(txchains)):
            # Collect txn input data for bulk submit through rpc interface.
            rpc_txs_bulk_input.append({'hex': ToHex(txchains[tx]), 'allowhighfees': allowhighfees, 'dontcheckfee': dontcheckfee})
            if tx < len(txchains) // 2:
                # First half of txns will be mined in a block submitted through p2p interface.
                to_mine.append(txchains[tx])

        root_block_info = conn.rpc.getblock(conn.rpc.getbestblockhash())
        root_hash = root_block_info["hash"]
        root_height = root_block_info["height"]
        root_time = root_block_info["time"]

        # create the block
        block = self.make_block(to_mine, root_hash, root_height, root_time)
        conn.send_message(msg_block(block))
        wait_until(lambda: conn.rpc.getbestblockhash() == block.hash, check_interval=0.3)

        # Check if there is an expected number of transactions in the mempool
        assert_equal(conn.rpc.getmempoolinfo()['size'], 0)

        # Submit a batch of txns through rpc interface.
        rejected_txns = conn.rpc.sendrawtransactions(rpc_txs_bulk_input)

        # There should be to_mine rejected transactions.
        assert_equal(len(rejected_txns['invalid']), len(to_mine))
        # bitcoind knows about the outputs of the last already mined transaction
        assert_equal(len([tx for tx in rejected_txns['invalid']
                          if tx['reject_reason'] == 'txn-already-known']), 1)
        # bitcoind knows nothing about the previous already mined transactions so it considers them orphans
        assert_equal(len([tx for tx in rejected_txns['invalid']
                          if tx['reject_reason'] == 'missing-inputs']), len(to_mine) - 1)
        # No transactions that were already mined should be in the mempool. The rest should be
        assert_equal(conn.rpc.getmempoolinfo()['size'], len(txchains) - len(to_mine))



    def get_tests(self):
        rejected_txs = []
        def on_reject(conn, msg):
            rejected_txs.append(msg)
        # Shorthand for functions
        block = self.chain.next_block
        node = self.nodes[0]
        self.chain.set_genesis_hash(int(node.getbestblockhash(), 16))

        # Create a new block
        block(0, coinbase_pubkey=self.coinbase_pubkey)
        self.chain.save_spendable_output()
        yield self.accepted()

        # Now we need that block to mature so we can spend the coinbase.
        # Also, move block height on beyond Genesis activation.
        test = TestInstance(sync_every_block=False)
        for i in range(600):
            block(5000 + i, coinbase_pubkey=self.coinbase_pubkey)
            test.blocks_and_transactions.append([self.chain.tip, True])
            self.chain.save_spendable_output()
        yield test

        # Collect spendable outputs now to avoid cluttering the code later on.
        out = []
        for i in range(200):
            out.append(self.chain.get_spendable_output())

        self.stop_node(0)


        #====================================================================
        # Valid test cases.
        # - a bulk submit of txns through sendrawtransactions rpc interface
        # - all transactions are valid and accepted by the mempool
        #====================================================================

        # Scenario 1 (TS1).
        # This test case checks a bulk submit of txs, through rpc sendrawtransactions interface, with default params.
        # - 1K txs used
        # - allowhighfees=False (default)
        # - dontcheckfee=False (default)
        # - listunconfirmedancestors=False (default)
        # - txn chains are in ordered sequence (no orphans should be detected during processing)
        #
        # Test case config
        num_of_chains = 10
        chain_length = 100
        # Node's config
        args = ['-txnvalidationasynchrunfreq=100',
                '-maxorphantxsize=0',
                '-limitancestorcount=100',
                '-checkmempool=0',
                '-persistmempool=0']
        with self.run_node_with_connections('TS1: {} chains of length {}. Default params for rpc call.'.format(num_of_chains, chain_length),
                0, args + self.default_args, number_of_connections=1) as (conn,):
            # Run test case.
            self.run_scenario1(conn, num_of_chains, chain_length, out, useRpcWithDefaults=True, timeout=20)

        # Scenario 2 (TS2).
        # This test case checks a bulk submit of txs, through rpc sendrawtransactions interface, with default params.
        # - 1K txs used
        # - allowhighfees=False (default)
        # - dontcheckfee=False (default)
        # - listunconfirmedancestors=False (default)
        # - txn chains are shuffled (orphans should be detected during processing)
        #
        # Test case config
        num_of_chains = 10
        chain_length = 100
        # Node's config
        args = ['-txnvalidationasynchrunfreq=0',
                '-limitancestorcount=100',
                '-checkmempool=0',
                '-persistmempool=0']
        with self.run_node_with_connections('TS2: {} chains of length {}. Shuffled txs. Default params for rpc call.'.format(num_of_chains, chain_length),
                0, args + self.default_args, number_of_connections=1) as (conn,):
            # Run test case.
            self.run_scenario1(conn, num_of_chains, chain_length, out, useRpcWithDefaults=True, shuffle_txs=True, timeout=20)

        # Scenario 3 (TS3).
        # This test case checks a bulk submit of txs, through rpc sendrawtransactions interface, with default params.
        # - 10K txs used
        # - allowhighfees=False (default)
        # - dontcheckfee=False (default)
        # - listunconfirmedancestors=False (default)
        # - txn chains are in ordered sequence (no orphans should be detected during processing)
        #
        # Test case config
        num_of_chains = 100
        chain_length = 100
        # Node's config
        args = ['-txnvalidationasynchrunfreq=0',
                '-maxorphantxsize=0',
                '-limitancestorcount=100',
                '-checkmempool=0',
                '-persistmempool=0']
        with self.run_node_with_connections('TS3: {} chains of length {}. Default params for rpc call.'.format(num_of_chains, chain_length),
                0, args + self.default_args, number_of_connections=1) as (conn,):
            # Run test case.
            self.run_scenario1(conn, num_of_chains, chain_length, out, useRpcWithDefaults=True, timeout=30)

        # Scenario 4 (TS5).
        # This test case checks a bulk submit of txs, through rpc sendrawtransactions interface, with explicitly declared default params.
        # - 1K txs used
        # - allowhighfees=False (an explicit default value)
        # - dontcheckfee=False (an explicit default value)
        # - listunconfirmedancestors=False (an explicit default value)
        # - txn chains are in ordered sequence (no orphans should be detected during processing)
        #
        # Test case config
        num_of_chains = 10
        chain_length = 100
        allowhighfees=False
        dontcheckfee=False
        listunconfirmedancestors=False
        # Node's config
        args = ['-txnvalidationasynchrunfreq=100',
                '-maxorphantxsize=0',
                '-limitancestorcount=100',
                '-checkmempool=0',
                '-persistmempool=0']
        with self.run_node_with_connections('TS4: {} chains of length {}. allowhighfees={}, dontcheckfee={}, listunconfirmedancestors{}.'.format(num_of_chains, chain_length, str(allowhighfees), str(dontcheckfee), str(listunconfirmedancestors)),
                0, args + self.default_args, number_of_connections=1) as (conn,):
            # Run test case.
            self.run_scenario1(conn, num_of_chains, chain_length, out, allowhighfees, dontcheckfee, listunconfirmedancestors, timeout=20)

        # Scenario 5 (TS5).
        # This test case checks a bulk submit of txs, through rpc sendrawtransactions interface, with non-default params.
        # - 1K txs used
        # - allowhighfees=True
        # - dontcheckfee=True
        # - listunconfirmedancestors=True
        # - txn chains are in ordered sequence (no orphans should be detected during processing)
        #
        # Test case config
        num_of_chains = 10
        chain_length = 100
        allowhighfees=True
        dontcheckfee=True
        listunconfirmedancestors=True
        # Node's config
        args = ['-txnvalidationasynchrunfreq=100',
                '-maxorphantxsize=0',
                '-limitancestorcount=100',
                '-checkmempool=0',
                '-persistmempool=0']
        with self.run_node_with_connections('TS5: {} chains of length {}. allowhighfees={}, dontcheckfee={}, listunconfirmedancestors{}.'.format(num_of_chains, chain_length, str(allowhighfees), str(dontcheckfee), str(listunconfirmedancestors)),
                0, args + self.default_args, number_of_connections=1) as (conn,):
            # Run test case.
            self.run_scenario1(conn, num_of_chains, chain_length, out, allowhighfees, dontcheckfee, listunconfirmedancestors, timeout=20)


        #====================================================================
        # Invalid test cases and non-empty rejects
        # - test invalid data
        # - test rejected transactions
        # - test duplicates
        #====================================================================

        # Scenario 6 (TS6).
        #
        # Node's config
        args = ['-txnvalidationasynchrunfreq=100',
                '-maxorphantxsize=0',
                '-limitancestorcount=100',
                '-checkmempool=0',
                '-persistmempool=0']
        with self.run_node_with_connections('TS6: Invalid conditions',
                0, args + self.default_args, number_of_connections=1) as (conn,):
            # Run test case.
            self.run_scenario2(conn, timeout=20)

        # Scenario 7 (TS7).
        #
        # Test case config
        num_of_chains = 10
        chain_length = 10
        # Node's config
        args = ['-txnvalidationasynchrunfreq=10000',
                '-maxstdtxnsperthreadratio=0', # Do not take any std txs for processing (from the ptv queues).
                '-maxnonstdtxnsperthreadratio=0', # Do not take any non-std txs for processing (from the ptv queues).
                '-checkmempool=0',
                '-persistmempool=0']
        with self.run_node_with_connections('TS7: {} chains of length {}. Reject known transactions'.format(num_of_chains, chain_length),
                0, args + self.default_args, number_of_connections=1) as (conn,):
            # Run test case.
            self.run_scenario3(conn, num_of_chains, chain_length, out, timeout=30)

        # Scenario 8 (TS8).
        # This test case checks a bulk submit of duplicated txs, through rpc sendrawtransactions interface.
        # - 2K txs used (1K are detected as duplicates - known transactions in the result set)
        # - rpc input data set is shuffled
        #
        # Test case config
        num_of_chains = 10
        chain_length = 100
        # Node's config
        args = ['-txnvalidationasynchrunfreq=0',
                '-limitancestorcount=100',
                '-checkmempool=0',
                '-persistmempool=0']
        with self.run_node_with_connections('TS8: {} chains of length {}. Test duplicated inputs.'.format(num_of_chains, chain_length),
                0, args + self.default_args, number_of_connections=1) as (conn,):
            # Run test case.
            self.run_scenario4(conn, num_of_chains, chain_length, out, timeout=20)

        # Scenario 9 (TS9).
        #
        # This test case checks bulk submit of chains with bad transactions in
        # the middle of the chain, through the rpc sendrawtransactions
        # interface.
        #
        # Test case config
        num_of_chains = 10
        chain_length = 10
        # Node's config
        args = ['-txnvalidationasynchrunfreq=100',
                '-maxorphantxsize=0',
                '-limitancestorcount=100',
                '-checkmempool=0',
                '-persistmempool=0']
        with self.run_node_with_connections('TS9: {} chains of length {}. Reject known transactions'.format(num_of_chains, chain_length),
                0, args + self.default_args, number_of_connections=1) as (conn,):
            # Run test case.
            self.run_scenario5(conn, num_of_chains, chain_length, out, reverseOrder=False, timeout=30)

        # Scenario 10 (TS10).
        #
        # This test case checks bulk submit of chains with bad transactions in
        # the middle of the chain, through the rpc sendrawtransactions
        # interface.
        # Essentially the same as Scenario 9 but txns are submitted in reversed order.
        #
        # Test case config
        num_of_chains = 10
        chain_length = 10
        # Node's config
        args = ['-txnvalidationasynchrunfreq=100',
                '-maxorphantxsize=0',
                '-limitancestorcount=100',
                '-checkmempool=0',
                '-persistmempool=0']
<<<<<<< HEAD
        with self.run_node_with_connections('TS9: {} chains of length {}. Reject known transactions'.format(num_of_chains, chain_length),
                0, args + self.default_args, number_of_connections=1) as (conn,):
            # Run test case.
            self.run_scenario5(conn, num_of_chains, chain_length, out, reverseOrder=True, timeout=30)
=======
        with self.run_node_with_connections('TS10: {} chains of length {}. Reject known transactions'.format(num_of_chains, chain_length),
                0, args + self.default_args, number_of_connections=1) as (conn,):
            # Run test case.
            self.run_scenario5(conn, num_of_chains, chain_length, out, reverseOrder=True, timeout=30)

>>>>>>> e6098c6e

        # Scenario 11 (TS11).
        # This test case checks a bulk submit of txs, through rpc sendrawtransactions interface, where some submitted transactions are already mined.
        #
        # Test case config
        num_of_chains = 1
        chain_length = 10
        # Node's config
        args = ['-txnvalidationasynchrunfreq=100',
                '-limitancestorcount=100',
                '-checkmempool=0',
                '-persistmempool=0']
        with self.run_node_with_connections('TS11: {} chains of length {}. Pre-mined txs. Default params for rpc call.'.format(num_of_chains, chain_length),
                0, args + self.default_args, number_of_connections=1) as (conn,):
            # Run test case.
            self.run_scenario6(conn, num_of_chains, chain_length, out, timeout=20)

if __name__ == '__main__':
    RPCSendRawTransactions().main()<|MERGE_RESOLUTION|>--- conflicted
+++ resolved
@@ -617,18 +617,10 @@
                 '-limitancestorcount=100',
                 '-checkmempool=0',
                 '-persistmempool=0']
-<<<<<<< HEAD
-        with self.run_node_with_connections('TS9: {} chains of length {}. Reject known transactions'.format(num_of_chains, chain_length),
+        with self.run_node_with_connections('TS10: {} chains of length {}. Reject known transactions'.format(num_of_chains, chain_length),
                 0, args + self.default_args, number_of_connections=1) as (conn,):
             # Run test case.
             self.run_scenario5(conn, num_of_chains, chain_length, out, reverseOrder=True, timeout=30)
-=======
-        with self.run_node_with_connections('TS10: {} chains of length {}. Reject known transactions'.format(num_of_chains, chain_length),
-                0, args + self.default_args, number_of_connections=1) as (conn,):
-            # Run test case.
-            self.run_scenario5(conn, num_of_chains, chain_length, out, reverseOrder=True, timeout=30)
-
->>>>>>> e6098c6e
 
         # Scenario 11 (TS11).
         # This test case checks a bulk submit of txs, through rpc sendrawtransactions interface, where some submitted transactions are already mined.
