--- conflicted
+++ resolved
@@ -800,7 +800,6 @@
 }
 
 void CTxMemPool::removeUncheckedNL(
-<<<<<<< HEAD
     const setEntries& entries,
     CJournalChangeSet& changeSet,
     const CTransactionConflict& conflictedWith,
@@ -814,12 +813,6 @@
         {
             transactionsToRemove.emplace_back(entry->GetTxId(), entry->GetTxSize());
         }
-=======
-    txiter it,
-    const CJournalChangeSetPtr& changeSet,
-    MemPoolRemovalReason reason,
-    const CTransactionConflict& conflictedWith) {
->>>>>>> c44af483
 
         NotifyEntryRemoved(*entry->tx, reason);
         
@@ -857,7 +850,7 @@
         }
         else
         {
-            GetMainSignals().TransactionRemovedFromMempool(txid, reason, conflictedWith.value_or(nullptr));
+            GetMainSignals().TransactionRemovedFromMempool(txid, reason, conflictedWith);
         }
 
         // Update the eviction candidate tracker.
@@ -920,13 +913,8 @@
     const CTransaction& origTx,
     const CJournalChangeSetPtr& changeSet,
     const CTransactionConflict& conflictedWith,
-<<<<<<< HEAD
-    MemPoolRemovalReason reason) {
-=======
     MemPoolRemovalReason reason)
 {
->>>>>>> c44af483
-
     CEnsureNonNullChangeSet nonNullChangeSet{*this, changeSet};
     setEntries txToRemove;
     txiter origit = mapTx.find(origTx.GetId());
@@ -952,11 +940,7 @@
         GetDescendantsNL(it, setAllRemoves);
     }
 
-<<<<<<< HEAD
     removeStagedNL(setAllRemoves, nonNullChangeSet.Get(), conflictedWith, reason);
-=======
-    removeStagedNL(setAllRemoves, false, changeSet, conflictedWith, reason, true);
->>>>>>> c44af483
 }
 
 void CTxMemPool::RemoveForReorg(
@@ -1029,30 +1013,7 @@
 
     setEntries setAllRemoves;
     for (txiter it : txToRemove) {
-<<<<<<< HEAD
         GetDescendantsNL(it, setAllRemoves);
-=======
-        CalculateDescendantsNL(it, setAllRemoves);
-    }
-    removeStagedNL(setAllRemoves, false, changeSet, CTransactionConflict{}, MemPoolRemovalReason::REORG);
-}
-
-void CTxMemPool::removeConflictsNL(
-    const CTransaction &tx,
-    const CJournalChangeSetPtr& changeSet,
-    const uint256& blockhash) {
-
-    // Remove transactions which depend on inputs of tx, recursively
-    for (const CTxIn &txin : tx.vin) {
-        auto it = mapNextTx.find(txin.prevout);
-        if (it != mapNextTx.end()) {
-            const CTransaction &txConflict = *it->second;
-            if (txConflict != tx) {
-                clearPrioritisationNL(txConflict.GetId());
-                removeRecursiveNL(txConflict, changeSet, CTransactionConflict{{&tx, &blockhash}}, MemPoolRemovalReason::CONFLICT);
-            }
-        }
->>>>>>> c44af483
     }
     CEnsureNonNullChangeSet nonNullChangeSet{*this, changeSet};
     removeStagedNL(setAllRemoves, nonNullChangeSet.Get(), CTransactionConflict{}, MemPoolRemovalReason::REORG);
@@ -1061,20 +1022,11 @@
 void CTxMemPool::RemoveForBlock(
     const std::vector<CTransactionRef> &vtx,
     int32_t nBlockHeight,
-<<<<<<< HEAD
-    const CJournalChangeSetPtr& changeSet) {
-
-    CEnsureNonNullChangeSet nonNullChangeSet{*this, changeSet};
-=======
     const CJournalChangeSetPtr& changeSet,
     const uint256& blockhash)
 {
-    std::unique_lock lock(smtx);
-    std::vector<const CTxMemPoolEntry *> entries;
-    setEntries toBeRemoved;
-    for (const auto &tx : vtx) {
-        uint256 txid = tx->GetId();
->>>>>>> c44af483
+
+    CEnsureNonNullChangeSet nonNullChangeSet{*this, changeSet};
 
     std::unique_lock lock{smtx};
 
@@ -1138,7 +1090,6 @@
                     setEntries conflictedWithDescendants;
                     GetDescendantsNL(mapTx.find(it->spentBy->GetTxId()), conflictedWithDescendants);
 
-<<<<<<< HEAD
                     for(txiter inConflict: conflictedWithDescendants)
                     {
                         // inConflict will be erased so remove it from the sets of txs that needs to be updated
@@ -1147,19 +1098,10 @@
                     }
 
                     // remove conflicted tx from mempool (together with all descendants)
-                    auto conflict = CTransactionConflict{tx.get()};
+                    auto conflict = CTransactionConflict{{tx.get(), &blockhash}};
                     removeStagedNL(conflictedWithDescendants, nonNullChangeSet.Get(), conflict, MemPoolRemovalReason::CONFLICT);
                 }
             }
-=======
-    // Before the txs in the new block have been removed from the mempool,
-    for (const auto &tx : vtx) {
-        txiter it = mapTx.find(tx->GetId());
-        if (it != mapTx.end()) {
-            setEntries stage;
-            stage.insert(it);
-            removeStagedNL(stage, true, changeSet, CTransactionConflict{}, MemPoolRemovalReason::BLOCK, false);
->>>>>>> c44af483
         }
     }
 
@@ -1167,7 +1109,6 @@
     // we are ignoring members of "toRemove" (we will remove them in the removeUncheckedNL), so that "removedFromPrimary" can not contain transactions that will be removed
     auto removedFromPrimary = RemoveFromPrimaryMempoolNL(std::move(childrenOfToRemoveGroupMembers), nonNullChangeSet.Get(), true, &toRemove);
 
-<<<<<<< HEAD
     // now remove transactions from mempool
     removeUncheckedNL(toRemove, nonNullChangeSet.Get(), CTransactionConflict{}, MemPoolRemovalReason::BLOCK);
 
@@ -1180,12 +1121,6 @@
                    std::inserter(toRecheck, toRecheck.begin()), InsrtionOrderComparator());
 
     TryAcceptToPrimaryMempoolNL(std::move(toRecheck), nonNullChangeSet.Get());
-=======
-    for (const auto &tx : vtx) {
-        removeConflictsNL(*tx, changeSet, blockhash);
-        clearPrioritisationNL(tx->GetId());
-    }
->>>>>>> c44af483
 
     lastRollingFeeUpdate = GetTime();
     blockSinceLastRollingFeeBump = true;
@@ -1974,19 +1909,6 @@
             }
         }
     }
-<<<<<<< HEAD
-=======
-}
-
-void CTxMemPool::removeStagedNL(
-    setEntries &stage,
-    bool updateDescendants,
-    const CJournalChangeSetPtr& changeSet,
-    const CTransactionConflict& conflictedWith,
-    MemPoolRemovalReason reason,
-    bool updateJournal)
-{
->>>>>>> c44af483
 
     // now actually remove transactions
     removeUncheckedNL(stage, changeSet, conflictedWith, reason);
@@ -2011,12 +1933,8 @@
         GetDescendantsNL(removeit, stage);
     }
 
-<<<<<<< HEAD
     CEnsureNonNullChangeSet nonNullChangeSet(*this, changeSet);
     removeStagedNL(stage, nonNullChangeSet.Get(), CTransactionConflict{}, MemPoolRemovalReason::EXPIRY);
-=======
-    removeStagedNL(stage, false, changeSet, CTransactionConflict{}, MemPoolRemovalReason::EXPIRY);
->>>>>>> c44af483
     return stage.size();
 }
 
@@ -2413,11 +2331,7 @@
                                [](const auto& value){return value.outpoint;});
             }
         }
-<<<<<<< HEAD
         removeStagedNL(stage, nonNullChangeSet.Get(), CTransactionConflict{}, MemPoolRemovalReason::SIZELIMIT);
-=======
-        removeStagedNL(stage, false, changeSet, CTransactionConflict{}, MemPoolRemovalReason::SIZELIMIT);
->>>>>>> c44af483
         if (pvNoSpendsRemaining) {
             for (const auto& outpoint : unspentOutpoints) {
                 if (ExistsNL(outpoint.GetTxId())) {
