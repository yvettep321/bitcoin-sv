--- conflicted
+++ resolved
@@ -4,14 +4,6 @@
 
 #include "txn_double_spend_detector.h"
 
-<<<<<<< HEAD
-bool CTxnDoubleSpendDetector::insertTxnInputs(const TxInputDataSPtr& pTxInputData) {
-    std::lock_guard lock(mMainMtx);
-    const CTransactionRef& ptx = pTxInputData->mpTx;
-    const CTransaction &tx = *ptx;
-    if (isAnyOfInputsKnownNL(tx)) {
-        mDoubleSpendTxns.emplace_back(pTxInputData);
-=======
 #include "consensus/validation.h"
 #include "txmempool.h"
 
@@ -56,7 +48,6 @@
     // b) we want to select only the first valid txn if double spend occurs
     if (isAnyOfInputsKnownNL(tx)) {
         state.SetDoubleSpendDetected();
->>>>>>> aaab180c
         return false;
     }
     // Store the inputs
@@ -67,15 +58,6 @@
     return true;
 }
 
-<<<<<<< HEAD
-void CTxnDoubleSpendDetector::removeTxnInputs(const CTransaction &tx) {
-    std::lock_guard lock(mMainMtx);
-    for (const auto& input: tx.vin) {
-         auto it = std::find(mKnownSpends.begin(), mKnownSpends.end(), input.prevout);
-         if (it != mKnownSpends.end()) {
-             mKnownSpends.erase(it);
-        }
-=======
 void CTxnDoubleSpendDetector::removeTxnInputs(const CTransaction &tx)
 {
     if (tx.vin.empty()) {
@@ -83,7 +65,6 @@
         // in insertTxnInputs but since we call removeTxnInputs on all transactions
         // - even the invalid ones - such a transaction could get to this point
         return;
->>>>>>> aaab180c
     }
 
     std::lock_guard lock(mMainMtx);
