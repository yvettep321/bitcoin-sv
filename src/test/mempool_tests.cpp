// Copyright (c) 2011-2016 The Bitcoin Core developers
// Copyright (c) 2020 Bitcoin Association
// Distributed under the MIT software license, see the accompanying
// file COPYING or http://www.opensource.org/licenses/mit-license.php.

#include "config.h"
#include "mining/journal_change_set.h"
#include "policy/policy.h"
#include "txmempool.h"
#include "util.h"
#include "validation.h"

#include "mempool_test_access.h"

#include "test/test_bitcoin.h"
#include "mempool_test_access.h"

#include <boost/test/unit_test.hpp>
#include <list>
#include <vector>

namespace
{
    mining::CJournalChangeSetPtr nullChangeSet {nullptr};

    std::vector<CTxMemPoolEntry> GetABunchOfEntries(int howMany, int baseValue)
    {
        TestMemPoolEntryHelper entry;
        std::vector<CTxMemPoolEntry> result;
        for (int i = 0; i < howMany; i++) {
            CMutableTransaction mtx;
            mtx.vin.resize(1);
            mtx.vin[0].scriptSig = CScript() << OP_11;
            mtx.vout.resize(1);
            mtx.vout[0].scriptPubKey = CScript() << OP_11 << OP_EQUAL;
            mtx.vout[0].nValue = Amount(baseValue + i);
            result.emplace_back(entry.FromTx(mtx));
        }
        return result;
    }
}

BOOST_FIXTURE_TEST_SUITE(mempool_tests, TestingSetup)

BOOST_AUTO_TEST_CASE(MempoolRemoveTest) {
    // Test CTxMemPool::remove functionality

    TestMemPoolEntryHelper entry(DEFAULT_TEST_TX_FEE);
    // Parent transaction with three children, and three grand-children:
    CMutableTransaction txParent;
    txParent.vin.resize(1);
    txParent.vin[0].scriptSig = CScript() << OP_11;
    txParent.vout.resize(3);
    for (int i = 0; i < 3; i++) {
        txParent.vout[i].scriptPubKey = CScript() << OP_11 << OP_EQUAL;
        txParent.vout[i].nValue = Amount(33000LL);
    }
    CMutableTransaction txChild[3];
    for (int i = 0; i < 3; i++) {
        txChild[i].vin.resize(1);
        txChild[i].vin[0].scriptSig = CScript() << OP_11;
        txChild[i].vin[0].prevout = COutPoint(txParent.GetId(), i);
        txChild[i].vout.resize(1);
        txChild[i].vout[0].scriptPubKey = CScript() << OP_11 << OP_EQUAL;
        txChild[i].vout[0].nValue = Amount(11000LL);
    }
    CMutableTransaction txGrandChild[3];
    for (int i = 0; i < 3; i++) {
        txGrandChild[i].vin.resize(1);
        txGrandChild[i].vin[0].scriptSig = CScript() << OP_11;
        txGrandChild[i].vin[0].prevout = COutPoint(txChild[i].GetId(), 0);
        txGrandChild[i].vout.resize(1);
        txGrandChild[i].vout[0].scriptPubKey = CScript() << OP_11 << OP_EQUAL;
        txGrandChild[i].vout[0].nValue = Amount(11000LL);
    }

    CTxMemPool testPool;
    CTxMemPoolTestAccess testPoolAccess{testPool};

    // Nothing in pool, remove should do nothing:
    unsigned int poolSize = testPool.Size();
    testPoolAccess.RemoveRecursive(CTransaction(txParent), nullChangeSet);
    BOOST_CHECK_EQUAL(testPool.Size(), poolSize);

    // Just the parent:
    testPool.AddUnchecked(txParent.GetId(), entry.FromTx(txParent), TxStorage::memory, nullChangeSet);
    poolSize = testPool.Size();
    testPoolAccess.RemoveRecursive(CTransaction(txParent), nullChangeSet);
    BOOST_CHECK_EQUAL(testPool.Size(), poolSize - 1);

    // Parent, children, grandchildren:
    testPool.AddUnchecked(txParent.GetId(), entry.FromTx(txParent), TxStorage::memory, nullChangeSet);
    for (int i = 0; i < 3; i++) {
        testPool.AddUnchecked(txChild[i].GetId(), entry.FromTx(txChild[i]), TxStorage::memory, nullChangeSet);
        testPool.AddUnchecked(txGrandChild[i].GetId(),
                              entry.FromTx(txGrandChild[i]), TxStorage::memory, nullChangeSet);
    }
    // Remove Child[0], GrandChild[0] should be removed:
    poolSize = testPool.Size();
    testPoolAccess.RemoveRecursive(CTransaction(txChild[0]), nullChangeSet);
    BOOST_CHECK_EQUAL(testPool.Size(), poolSize - 2);
    // ... make sure grandchild and child are gone:
    poolSize = testPool.Size();
    testPoolAccess.RemoveRecursive(CTransaction(txGrandChild[0]), nullChangeSet);
    BOOST_CHECK_EQUAL(testPool.Size(), poolSize);
    poolSize = testPool.Size();
    testPoolAccess.RemoveRecursive(CTransaction(txChild[0]), nullChangeSet);
    BOOST_CHECK_EQUAL(testPool.Size(), poolSize);
    // Remove parent, all children/grandchildren should go:
    poolSize = testPool.Size();
    testPoolAccess.RemoveRecursive(CTransaction(txParent), nullChangeSet);
    BOOST_CHECK_EQUAL(testPool.Size(), poolSize - 5);
    BOOST_CHECK_EQUAL(testPool.Size(), 0UL);

    // Add children and grandchildren, but NOT the parent (simulate the parent
    // being in a block)
    for (int i = 0; i < 3; i++) {
        testPool.AddUnchecked(txChild[i].GetId(), entry.FromTx(txChild[i]), TxStorage::memory, nullChangeSet);
        testPool.AddUnchecked(txGrandChild[i].GetId(),
                              entry.FromTx(txGrandChild[i]), TxStorage::memory, nullChangeSet);
    }

    // Now remove the parent, as might happen if a block-re-org occurs but the
    // parent cannot be put into the mempool (maybe because it is non-standard):
    poolSize = testPool.Size();
    testPoolAccess.RemoveRecursive(CTransaction(txParent), nullChangeSet);
    BOOST_CHECK_EQUAL(testPool.Size(), poolSize - 6);
    BOOST_CHECK_EQUAL(testPool.Size(), 0UL);
}

BOOST_AUTO_TEST_CASE(MempoolClearTest) {
    // Test CTxMemPool::clear functionality

    TestMemPoolEntryHelper entry(DEFAULT_TEST_TX_FEE);
    // Create a transaction
    CMutableTransaction txParent;
    txParent.vin.resize(1);
    txParent.vin[0].scriptSig = CScript() << OP_11;
    txParent.vout.resize(3);
    for (int i = 0; i < 3; i++) {
        txParent.vout[i].scriptPubKey = CScript() << OP_11 << OP_EQUAL;
        txParent.vout[i].nValue = Amount(33000LL);
    }

    CTxMemPool testPool;
    CTxMemPoolTestAccess testPoolAccess{testPool};

    // Nothing in pool, clear should do nothing:
    testPool.Clear();
    BOOST_CHECK_EQUAL(testPool.Size(), 0UL);

    // Add the transaction
    testPool.AddUnchecked(txParent.GetId(), entry.FromTx(txParent), TxStorage::memory, nullChangeSet);
    BOOST_CHECK_EQUAL(testPool.Size(), 1UL);
    BOOST_CHECK_EQUAL(testPool.mapTx.size(), 1UL);
    BOOST_CHECK_EQUAL(testPoolAccess.mapNextTx().size(), 1UL);

    // CTxMemPool's members should be empty after a clear
    testPool.Clear();
    BOOST_CHECK_EQUAL(testPool.Size(), 0UL);
    BOOST_CHECK_EQUAL(testPool.mapTx.size(), 0UL);
    BOOST_CHECK_EQUAL(testPoolAccess.mapNextTx().size(), 0UL);
}

template <typename name>
void CheckSort(CTxMemPool &pool, std::vector<std::string> &sortedOrder) {
    BOOST_CHECK_EQUAL(pool.Size(), sortedOrder.size());
    typename CTxMemPool::indexed_transaction_set::index<name>::type::iterator
        it = pool.mapTx.get<name>().begin();
    int count = 0;
    for (; it != pool.mapTx.get<name>().end(); ++it, ++count) {
        BOOST_CHECK_EQUAL(it->GetTxId().ToString(), sortedOrder[count]);
    }
}

BOOST_AUTO_TEST_CASE(MempoolAncestorSetTest) {
    CTxMemPool pool;
    CTxMemPoolTestAccess testPoolAccess{pool};
    TestMemPoolEntryHelper entry;

    /* 3rd highest fee */
    CMutableTransaction tx1 = CMutableTransaction();
    tx1.vout.resize(1);
    tx1.vout[0].scriptPubKey = CScript() << OP_11 << OP_EQUAL;
    tx1.vout[0].nValue = 10 * COIN;
    pool.AddUnchecked(tx1.GetId(),
                      entry.Fee(Amount(10000LL)).FromTx(tx1), TxStorage::memory, nullChangeSet);

    /* highest fee */
    CMutableTransaction tx2 = CMutableTransaction();
    tx2.vout.resize(1);
    tx2.vout[0].scriptPubKey = CScript() << OP_11 << OP_EQUAL;
    tx2.vout[0].nValue = 2 * COIN;
    pool.AddUnchecked(tx2.GetId(),
                      entry.Fee(Amount(20000LL)).FromTx(tx2), TxStorage::memory, nullChangeSet);

    /* lowest fee */
    CMutableTransaction tx3 = CMutableTransaction();
    tx3.vout.resize(1);
    tx3.vout[0].scriptPubKey = CScript() << OP_11 << OP_EQUAL;
    tx3.vout[0].nValue = 5 * COIN;
    pool.AddUnchecked(tx3.GetId(),
                      entry.Fee(Amount(1000LL)).FromTx(tx3), TxStorage::memory, nullChangeSet);

    /* 2nd highest fee */
    CMutableTransaction tx4 = CMutableTransaction();
    tx4.vout.resize(1);
    tx4.vout[0].scriptPubKey = CScript() << OP_11 << OP_EQUAL;
    tx4.vout[0].nValue = 6 * COIN;
    pool.AddUnchecked(tx4.GetId(),
                      entry.Fee(Amount(15000LL)).FromTx(tx4), TxStorage::memory, nullChangeSet);

    /* equal fee rate to tx1, but newer */
    CMutableTransaction tx5 = CMutableTransaction();
    tx5.vout.resize(1);
    tx5.vout[0].scriptPubKey = CScript() << OP_11 << OP_EQUAL;
    tx5.vout[0].nValue = 11 * COIN;
    entry.nTime = 1;
    pool.AddUnchecked(tx5.GetId(), entry.Fee(Amount(10000LL)).FromTx(tx5), TxStorage::memory, nullChangeSet);
    BOOST_CHECK_EQUAL(testPoolAccess.PrimaryMempoolSizeNL(), 5UL);
    BOOST_CHECK_EQUAL(pool.Size(), 5UL);

    /* low fee but with high fee child, will go into secondary mempool */
    /* tx6 -> tx7 -> tx8, tx9 -> tx10 */
    CMutableTransaction tx6 = CMutableTransaction();
    tx6.vout.resize(1);
    tx6.vout[0].scriptPubKey = CScript() << OP_11 << OP_EQUAL;
    tx6.vout[0].nValue = 20 * COIN;
    pool.AddUnchecked(tx6.GetId(), entry.Fee(Amount(0LL)).FromTx(tx6), TxStorage::memory, nullChangeSet);
    /* primary mempool size did not change */
    BOOST_CHECK_EQUAL(testPoolAccess.PrimaryMempoolSizeNL(), 5UL);
    BOOST_CHECK_EQUAL(pool.Size(), 6UL);

    CTxMemPoolTestAccess::setEntries setAncestors;
    setAncestors.insert(pool.mapTx.find(tx6.GetId()));
    CMutableTransaction tx7 = CMutableTransaction();
    tx7.vin.resize(1);
    tx7.vin[0].prevout = COutPoint(tx6.GetId(), 0);
    tx7.vin[0].scriptSig = CScript() << OP_11;
    tx7.vout.resize(2);
    tx7.vout[0].scriptPubKey = CScript() << OP_11 << OP_EQUAL;
    tx7.vout[0].nValue = 10 * COIN;
    tx7.vout[1].scriptPubKey = CScript() << OP_11 << OP_EQUAL;
    tx7.vout[1].nValue = 1 * COIN;
    
    {
        std::string error;
        
        BOOST_CHECK_EQUAL(
            pool.CheckAncestorLimits( entry.FromTx(tx7), 2, 2, error),
            true);
        BOOST_CHECK_EQUAL(error, "");

        BOOST_CHECK_EQUAL(
            pool.CheckAncestorLimits( entry.FromTx(tx7), 1, 2, error),
            false);
        BOOST_CHECK_EQUAL(error, "too many unconfirmed parents [limit: 1]");

        BOOST_CHECK_EQUAL(
            pool.CheckAncestorLimits( entry.FromTx(tx7), 2, 1, error),
            false);
        BOOST_CHECK_EQUAL(error, "too many unconfirmed parents which we are not willing to mine [limit: 1]");
    }

    /* will pull tx6 into the primary pool with tx7, whose fee was set above */
    pool.AddUnchecked(tx7.GetId(), entry.Fee(Amount(2000000LL)).FromTx(tx7), TxStorage::memory, nullChangeSet);
    BOOST_CHECK_EQUAL(testPoolAccess.PrimaryMempoolSizeNL(), 7UL);
    BOOST_CHECK_EQUAL(pool.Size(), 7UL);
<<<<<<< HEAD
=======
    sortedOrder.insert(sortedOrder.begin() + 1, tx7.GetId().ToString());
    CheckSort<ancestor_score>(pool, sortedOrder);

    /* after tx6 is mined, tx7 should move up in the sort */
    std::vector<CTransactionRef> vtx;
    vtx.push_back(MakeTransactionRef(tx6));
    uint256 dummyBlockHash;
    pool.RemoveForBlock(vtx, 1, nullChangeSet, dummyBlockHash);

    sortedOrder.erase(sortedOrder.begin() + 1);
    // Ties are broken by hash
    if (tx3.GetId() < tx6.GetId())
        sortedOrder.pop_back();
    else
        sortedOrder.erase(sortedOrder.end() - 2);
    sortedOrder.insert(sortedOrder.begin(), tx7.GetId().ToString());
    CheckSort<ancestor_score>(pool, sortedOrder);
>>>>>>> c44af483
}

BOOST_AUTO_TEST_CASE(MempoolSizeLimitTest) {
    CTxMemPool pool;
    TestMemPoolEntryHelper entry;
    Amount feeIncrement = MEMPOOL_FULL_FEE_INCREMENT.GetFeePerK();

    CMutableTransaction tx1 = CMutableTransaction();
    tx1.vin.resize(1);
    tx1.vin[0].scriptSig = CScript() << OP_1;
    tx1.vout.resize(1);
    tx1.vout[0].scriptPubKey = CScript() << OP_1 << OP_EQUAL;
    tx1.vout[0].nValue = 10 * COIN;
    pool.AddUnchecked(tx1.GetId(),
                      entry.Fee(Amount(10000LL)).FromTx(tx1, &pool), TxStorage::memory, nullChangeSet);

    CMutableTransaction tx2 = CMutableTransaction();
    tx2.vin.resize(1);
    tx2.vin[0].scriptSig = CScript() << OP_2;
    tx2.vout.resize(1);
    tx2.vout[0].scriptPubKey = CScript() << OP_2 << OP_EQUAL;
    tx2.vout[0].nValue = 10 * COIN;
    pool.AddUnchecked(tx2.GetId(),
                      entry.Fee(Amount(5000LL)).FromTx(tx2, &pool), TxStorage::memory, nullChangeSet);

    // should do nothing
    pool.TrimToSize(pool.DynamicMemoryUsage(), nullChangeSet);
    BOOST_CHECK(pool.Exists(tx1.GetId()));
    BOOST_CHECK(pool.Exists(tx2.GetId()));

    // should remove the lower-feerate transaction
    pool.TrimToSize(pool.DynamicMemoryUsage() * 3 / 4, nullChangeSet);
    BOOST_CHECK(pool.Exists(tx1.GetId()));
    BOOST_CHECK(!pool.Exists(tx2.GetId()));

    pool.AddUnchecked(tx2.GetId(), entry.FromTx(tx2, &pool), TxStorage::memory, nullChangeSet);
    CMutableTransaction tx3 = CMutableTransaction();
    tx3.vin.resize(1);
    tx3.vin[0].prevout = COutPoint(tx2.GetId(), 0);
    tx3.vin[0].scriptSig = CScript() << OP_2;
    tx3.vout.resize(1);
    tx3.vout[0].scriptPubKey = CScript() << OP_3 << OP_EQUAL;
    tx3.vout[0].nValue = 10 * COIN;
    pool.AddUnchecked(tx3.GetId(),
                      entry.Fee(Amount(20000LL)).FromTx(tx3, &pool), TxStorage::memory, nullChangeSet);

    // tx3 should pay for tx2 (CPFP)
    pool.TrimToSize(pool.DynamicMemoryUsage() * 3 / 4, nullChangeSet);
    BOOST_CHECK(!pool.Exists(tx1.GetId()));
    BOOST_CHECK(pool.Exists(tx2.GetId()));
    BOOST_CHECK(pool.Exists(tx3.GetId()));

    // mempool is limited to tx1's size in memory usage, so nothing fits
    pool.TrimToSize(CTransaction(tx1).GetTotalSize(), nullChangeSet);
    BOOST_CHECK(!pool.Exists(tx1.GetId()));
    BOOST_CHECK(!pool.Exists(tx2.GetId()));
    BOOST_CHECK(!pool.Exists(tx3.GetId()));

    CFeeRate maxFeeRateRemoved(Amount(20000),
                               CTransaction(tx3).GetTotalSize());
    BOOST_CHECK_EQUAL(pool.GetMinFee(1).GetFeePerK(),
                      maxFeeRateRemoved.GetFeePerK() + feeIncrement);

    CMutableTransaction tx4 = CMutableTransaction();
    tx4.vin.resize(2);
    tx4.vin[0].prevout = COutPoint();
    tx4.vin[0].scriptSig = CScript() << OP_4;
    tx4.vin[1].prevout = COutPoint();
    tx4.vin[1].scriptSig = CScript() << OP_4;
    tx4.vout.resize(2);
    tx4.vout[0].scriptPubKey = CScript() << OP_4 << OP_EQUAL;
    tx4.vout[0].nValue = 10 * COIN;
    tx4.vout[1].scriptPubKey = CScript() << OP_4 << OP_EQUAL;
    tx4.vout[1].nValue = 10 * COIN;

    CMutableTransaction tx5 = CMutableTransaction();
    tx5.vin.resize(2);
    tx5.vin[0].prevout = COutPoint(tx4.GetId(), 0);
    tx5.vin[0].scriptSig = CScript() << OP_4;
    tx5.vin[1].prevout = COutPoint();
    tx5.vin[1].scriptSig = CScript() << OP_5;
    tx5.vout.resize(2);
    tx5.vout[0].scriptPubKey = CScript() << OP_5 << OP_EQUAL;
    tx5.vout[0].nValue = 10 * COIN;
    tx5.vout[1].scriptPubKey = CScript() << OP_5 << OP_EQUAL;
    tx5.vout[1].nValue = 10 * COIN;

    CMutableTransaction tx6 = CMutableTransaction();
    tx6.vin.resize(2);
    tx6.vin[0].prevout = COutPoint(tx4.GetId(), 1);
    tx6.vin[0].scriptSig = CScript() << OP_4;
    tx6.vin[1].prevout = COutPoint();
    tx6.vin[1].scriptSig = CScript() << OP_6;
    tx6.vout.resize(2);
    tx6.vout[0].scriptPubKey = CScript() << OP_6 << OP_EQUAL;
    tx6.vout[0].nValue = 10 * COIN;
    tx6.vout[1].scriptPubKey = CScript() << OP_6 << OP_EQUAL;
    tx6.vout[1].nValue = 10 * COIN;

    CMutableTransaction tx7 = CMutableTransaction();
    tx7.vin.resize(2);
    tx7.vin[0].prevout = COutPoint(tx5.GetId(), 0);
    tx7.vin[0].scriptSig = CScript() << OP_5;
    tx7.vin[1].prevout = COutPoint(tx6.GetId(), 0);
    tx7.vin[1].scriptSig = CScript() << OP_6;
    tx7.vout.resize(2);
    tx7.vout[0].scriptPubKey = CScript() << OP_7 << OP_EQUAL;
    tx7.vout[0].nValue = 10 * COIN;
    tx7.vout[1].scriptPubKey = CScript() << OP_7 << OP_EQUAL;
    tx7.vout[1].nValue = 10 * COIN;

    pool.AddUnchecked(tx4.GetId(),
                      entry.Fee(Amount(7000LL)).FromTx(tx4, &pool), TxStorage::memory, nullChangeSet);
    pool.AddUnchecked(tx5.GetId(),
                      entry.Fee(Amount(1000LL)).FromTx(tx5, &pool), TxStorage::memory, nullChangeSet);
    pool.AddUnchecked(tx6.GetId(),
                      entry.Fee(Amount(1100LL)).FromTx(tx6, &pool), TxStorage::memory, nullChangeSet);
    pool.AddUnchecked(tx7.GetId(),
                      entry.Fee(Amount(9000LL)).FromTx(tx7, &pool), TxStorage::memory, nullChangeSet);

    // we only require this remove, at max, 2 txn, because its not clear what
    // we're really optimizing for aside from that
    pool.TrimToSize(pool.DynamicMemoryUsage() - 1, nullChangeSet);
    BOOST_CHECK(pool.Exists(tx4.GetId()));
    BOOST_CHECK(pool.Exists(tx6.GetId()));
    BOOST_CHECK(!pool.Exists(tx7.GetId()));

    if (!pool.Exists(tx5.GetId()))
        pool.AddUnchecked(tx5.GetId(),
                          entry.Fee(Amount(1000LL)).FromTx(tx5, &pool), TxStorage::memory, nullChangeSet);
    pool.AddUnchecked(tx7.GetId(),
                      entry.Fee(Amount(9000LL)).FromTx(tx7, &pool), TxStorage::memory, nullChangeSet);

    // should maximize mempool size by only removing 5/7
    pool.TrimToSize(pool.DynamicMemoryUsage() / 2, nullChangeSet);
    BOOST_CHECK(pool.Exists(tx4.GetId()));
    BOOST_CHECK(!pool.Exists(tx5.GetId()));
    BOOST_CHECK(pool.Exists(tx6.GetId()));
    BOOST_CHECK(!pool.Exists(tx7.GetId()));

    pool.AddUnchecked(tx5.GetId(),
                      entry.Fee(Amount(1000LL)).FromTx(tx5, &pool), TxStorage::memory, nullChangeSet);
    pool.AddUnchecked(tx7.GetId(),
                      entry.Fee(Amount(9000LL)).FromTx(tx7, &pool), TxStorage::memory, nullChangeSet);

    std::vector<CTransactionRef> vtx;
    SetMockTime(42);
    SetMockTime(42 + CTxMemPoolTestAccess::ROLLING_FEE_HALFLIFE);
    BOOST_CHECK_EQUAL(pool.GetMinFee(1).GetFeePerK(),
                      maxFeeRateRemoved.GetFeePerK() + feeIncrement);
    // ... we should keep the same min fee until we get a block
<<<<<<< HEAD
    pool.RemoveForBlock(vtx, 1, nullChangeSet);
    SetMockTime(42 + 2 * CTxMemPoolTestAccess::ROLLING_FEE_HALFLIFE);
=======
    uint256 dummyBlockHash;
    pool.RemoveForBlock(vtx, 1, nullChangeSet, dummyBlockHash);
    SetMockTime(42 + 2 * CTxMemPool::ROLLING_FEE_HALFLIFE);
>>>>>>> c44af483
    BOOST_CHECK_EQUAL(pool.GetMinFee(1).GetFeePerK(),
                      (maxFeeRateRemoved.GetFeePerK() + feeIncrement) / 2);
    // ... then feerate should drop 1/2 each halflife

    SetMockTime(42 + 2 * CTxMemPoolTestAccess::ROLLING_FEE_HALFLIFE +
                CTxMemPoolTestAccess::ROLLING_FEE_HALFLIFE / 2);
    BOOST_CHECK_EQUAL(
        pool.GetMinFee(pool.DynamicMemoryUsage() * 5 / 2).GetFeePerK(),
        (maxFeeRateRemoved.GetFeePerK() + feeIncrement) / 4);
    // ... with a 1/2 halflife when mempool is < 1/2 its target size

    SetMockTime(42 + 2 * CTxMemPoolTestAccess::ROLLING_FEE_HALFLIFE +
                CTxMemPoolTestAccess::ROLLING_FEE_HALFLIFE / 2 +
                CTxMemPoolTestAccess::ROLLING_FEE_HALFLIFE / 4);
    BOOST_CHECK_EQUAL(
        pool.GetMinFee(pool.DynamicMemoryUsage() * 9 / 2).GetFeePerK(),
        (maxFeeRateRemoved.GetFeePerK() + feeIncrement) / 8);
    // ... with a 1/4 halflife when mempool is < 1/4 its target size

    SetMockTime(0);
}

BOOST_AUTO_TEST_CASE(CTxPrioritizerTest) {
    // Create a transaction
    CMutableTransaction txParent;
    txParent.vin.resize(1);
    txParent.vin[0].scriptSig = CScript() << OP_11;
    txParent.vout.resize(3);
    for (int i = 0; i < 3; i++) {
        txParent.vout[i].scriptPubKey = CScript() << OP_11 << OP_EQUAL;
        txParent.vout[i].nValue = Amount(33000LL);
    }

    CTxMemPool testPool;
    CTxMemPoolTestAccess testPoolAccess{testPool};
    const TxId& txid = txParent.GetId();
    // A lambda-helper to add a txn to the empty testPool and to do basic checks.
    const auto add_txn_to_testpool = [&testPool, &testPoolAccess](
        const CMutableTransaction& txParent,
        const TxId& txid) {
        BOOST_CHECK_EQUAL(testPool.Size(), 0UL);
        testPool.AddUnchecked(txid, TestMemPoolEntryHelper{DEFAULT_TEST_TX_FEE}.FromTx(txParent),
                              TxStorage::memory, nullChangeSet);
        BOOST_CHECK_EQUAL(testPool.Size(), 1UL);
        BOOST_CHECK(!testPoolAccess.mapDeltas().count(txid));
    };
    // A lambda-helper to check if an entry was added to the mapDeltas.
    const auto check_entry_added_to_mapdeltas = [&testPoolAccess](const TxId& txid)
    {
        BOOST_CHECK(testPoolAccess.mapDeltas().count(txid));
        BOOST_CHECK_EQUAL(testPoolAccess.mapDeltas()[txid], MAX_MONEY);
    };
    // Case 1.
    // Instantiate txPrioritizer to prioritise a single txn.
    {
        // Add txn to the testPool
        add_txn_to_testpool(txParent, txid);
        // Instantiate txPrioritizer with a single tx.
        CTxPrioritizer txPrioritizer(testPool, txid);
        // This should add a new entry into mapDeltas.
        check_entry_added_to_mapdeltas(txid);
        // Remove txid from the mapTx.
        testPool.mapTx.erase(txid);
    }
    // During txPrioritizer's destruction txid should be removed from mapDeltas.
    BOOST_CHECK(!testPoolAccess.mapDeltas().count(txid));
    testPool.Clear();
    // Case 2.
    // Instantiate txPrioritizer to prioritise a vector of txns.
    {
        // Add txn to the testPool
        add_txn_to_testpool(txParent, txid);
        // Instantiate txPrioritizer with a vector.
        CTxPrioritizer txPrioritizer(testPool, std::vector<TxId>{txid});
        // This should add a new entry into mapDeltas.
        check_entry_added_to_mapdeltas(txid);
        // Remove txid from the mapTx.
        testPool.mapTx.erase(txid);
    }
    // During txPrioritizer's destruction txid should be removed from mapDeltas.
    BOOST_CHECK(!testPoolAccess.mapDeltas().count(txid));
    testPool.Clear();
    // Case 3.
    // Instantiate a no-op txPrioritizer with a null TxId.
    {
        // Add txn to the testPool
        add_txn_to_testpool(txParent, txid);
        // Instantiate txPrioritizer with a null TxId.
        CTxPrioritizer txPrioritizer(testPool, TxId());
        // There should be no operations on the mapDeltas.
        BOOST_CHECK(testPoolAccess.mapDeltas().empty());
        // Remove txid from the mapTx.
        testPool.mapTx.erase(txid);
    }
    // Check if mapDeltas remains empty.
    BOOST_CHECK(testPoolAccess.mapDeltas().empty());
    testPool.Clear();
    // Case 4.
    // Instantiate a no-op txPrioritizer with an empty vector.
    {
        // Add txn to the testPool
        add_txn_to_testpool(txParent, txid);
        // Instantiate txPrioritizer with an empty vector.
        CTxPrioritizer txPrioritizer(testPool, std::vector<TxId>{});
        // There should be no operations on the mapDeltas.
        BOOST_CHECK(testPoolAccess.mapDeltas().empty());
        // Remove txid from the mapTx.
        testPool.mapTx.erase(txid);
    }
    // Check if mapDeltas remains empty.
    BOOST_CHECK(testPoolAccess.mapDeltas().empty());
}

BOOST_AUTO_TEST_CASE(SecondaryMempoolDecisionTest) {
    CTxMemPool pool;
    CTxMemPoolTestAccess testPoolAccess{pool};
    TestMemPoolEntryHelper entry;

    testPoolAccess.SetBlockMinTxFee({Amount(100), 1});

    /* Fee highe enough to enter the primary mempool. */
    CMutableTransaction tx1 = CMutableTransaction();
    tx1.vout.resize(1);
    tx1.vout[0].scriptPubKey = CScript() << OP_11 << OP_EQUAL;
    tx1.vout[0].nValue = 10 * COIN;
    pool.AddUnchecked(tx1.GetId(), entry.Fee(Amount(10000LL)).FromTx(tx1), TxStorage::memory, nullChangeSet);
    const auto tx1it = testPoolAccess.mapTx().find(tx1.GetId());
    BOOST_CHECK(tx1it != testPoolAccess.mapTx().end());

    /* Fee too low to enter the primary mempool. */
    CMutableTransaction tx2 = CMutableTransaction();
    tx2.vout.resize(1);
    tx2.vout[0].scriptPubKey = CScript() << OP_11 << OP_EQUAL;
    tx2.vout[0].nValue = 2 * COIN;
    pool.AddUnchecked(tx2.GetId(), entry.Fee(Amount(1LL)).FromTx(tx2), TxStorage::memory, nullChangeSet);
    const auto tx2it = testPoolAccess.mapTx().find(tx2.GetId());
    BOOST_CHECK(tx2it != testPoolAccess.mapTx().end());

    BOOST_CHECK_EQUAL(testPoolAccess.PrimaryMempoolSizeNL(), 1UL);
    BOOST_CHECK(tx1it->IsInPrimaryMempool());
    BOOST_CHECK(!tx2it->IsInPrimaryMempool());
}

BOOST_AUTO_TEST_CASE(SecondaryMempoolStatsTest) {
    CTxMemPool pool;
    CTxMemPoolTestAccess testPoolAccess{pool};
    TestMemPoolEntryHelper entry;

    testPoolAccess.SetBlockMinTxFee({Amount(100), 1});

    CMutableTransaction tx1 = CMutableTransaction();
    tx1.vout.resize(1);
    tx1.vout[0].scriptPubKey = CScript() << OP_11 << OP_EQUAL;
    tx1.vout[0].nValue = 5 * COIN;
    pool.AddUnchecked(tx1.GetId(), entry.Fee(Amount(2LL)).FromTx(tx1), TxStorage::memory, nullChangeSet);
    const auto tx1it = testPoolAccess.mapTx().find(tx1.GetId());
    BOOST_CHECK(tx1it != testPoolAccess.mapTx().end());

    CMutableTransaction tx2 = CMutableTransaction();
    tx2.vout.resize(1);
    tx2.vout[0].scriptPubKey = CScript() << OP_11 << OP_EQUAL;
    tx2.vout[0].nValue = 10 * COIN;
    pool.AddUnchecked(tx2.GetId(), entry.Fee(Amount(1LL)).FromTx(tx2), TxStorage::memory, nullChangeSet);
    const auto tx2it = testPoolAccess.mapTx().find(tx2.GetId());
    BOOST_CHECK(tx2it != testPoolAccess.mapTx().end());

    CMutableTransaction tx3 = CMutableTransaction();
    tx3.vin.resize(2);
    tx3.vin[0].prevout = COutPoint(tx1.GetId(), 0);
    tx3.vin[0].scriptSig = CScript() << OP_5;
    tx3.vin[1].prevout = COutPoint(tx2.GetId(), 0);
    tx3.vin[1].scriptSig = CScript() << OP_5;
    tx3.vout.resize(1);
    tx3.vout[0].scriptPubKey = CScript() << OP_11 << OP_EQUAL;
    tx3.vout[0].nValue = 15 * COIN;
    pool.AddUnchecked(tx3.GetId(), entry.Fee(Amount(3LL)).FromTx(tx3), TxStorage::memory, nullChangeSet);
    const auto tx3it = testPoolAccess.mapTx().find(tx3.GetId());
    BOOST_CHECK(tx3it != testPoolAccess.mapTx().end());

    BOOST_CHECK_EQUAL(testPoolAccess.PrimaryMempoolSizeNL(), 0UL);

    CTestTxMemPoolEntry testTx1(const_cast<CTxMemPoolEntry&>(*tx1it));
    BOOST_CHECK(!tx1it->IsInPrimaryMempool());
    BOOST_CHECK_EQUAL(testTx1.groupingData()->fee, tx1it->GetFee());
    BOOST_CHECK_EQUAL(testTx1.groupingData()->feeDelta, tx1it->GetFeeDelta());
    BOOST_CHECK_EQUAL(testTx1.groupingData()->size, tx1it->GetTxSize());
    BOOST_CHECK_EQUAL(testTx1.groupingData()->ancestorsCount, 0);

    CTestTxMemPoolEntry testTx2(const_cast<CTxMemPoolEntry&>(*tx2it));
    BOOST_CHECK(!tx2it->IsInPrimaryMempool());
    BOOST_CHECK_EQUAL(testTx2.groupingData()->fee, tx2it->GetFee());
    BOOST_CHECK_EQUAL(testTx2.groupingData()->feeDelta, tx2it->GetFeeDelta());
    BOOST_CHECK_EQUAL(testTx2.groupingData()->size, tx2it->GetTxSize());
    BOOST_CHECK_EQUAL(testTx2.groupingData()->ancestorsCount, 0);

    CTestTxMemPoolEntry testTx3(const_cast<CTxMemPoolEntry&>(*tx3it));
    BOOST_CHECK(!tx3it->IsInPrimaryMempool());
    BOOST_CHECK_EQUAL(testTx3.groupingData()->fee, tx1it->GetFee() + tx2it->GetFee() + tx3it->GetFee());
    BOOST_CHECK_EQUAL(testTx3.groupingData()->feeDelta, tx1it->GetFeeDelta() + tx2it->GetFeeDelta() + tx3it->GetFeeDelta());
    BOOST_CHECK_EQUAL(testTx3.groupingData()->size, tx1it->GetTxSize() + tx2it->GetTxSize() + tx3it->GetTxSize());
    BOOST_CHECK_EQUAL(testTx3.groupingData()->ancestorsCount, 2);
}

BOOST_AUTO_TEST_CASE(SecondaryMempoolComplexChainTest) {
    //               tx1
    //                |
    //          +-----+-----+
    //          |     |     |
    //         tx2   tx3    |
    //          |     |     |
    //          +-----+-----+
    //                |
    //               tx4
    //                |
    //               tx5    <-- paying transaction

    CTxMemPool pool;
    CTxMemPoolTestAccess testPoolAccess{pool};
    TestMemPoolEntryHelper entry;

    CMutableTransaction tx1 = CMutableTransaction();
    tx1.vout.resize(3);
    for (int i = 0; i < 3; ++i) {
        tx1.vout[i].scriptPubKey = CScript() << OP_11 << OP_EQUAL;
        tx1.vout[i].nValue = (5 + i) * COIN;
    }
    pool.AddUnchecked(tx1.GetId(), entry.FromTx(tx1), TxStorage::memory, nullChangeSet);
    const auto tx1it = testPoolAccess.mapTx().find(tx1.GetId());
    BOOST_CHECK(tx1it != testPoolAccess.mapTx().end());
    BOOST_CHECK(!tx1it->IsInPrimaryMempool());
    CTestTxMemPoolEntry entry1access(const_cast<CTxMemPoolEntry&>(*tx1it));
    const auto& group1data = entry1access.groupingData();
    BOOST_REQUIRE(group1data.has_value());
    BOOST_CHECK_EQUAL(group1data->ancestorsCount, 0); // exact

    CMutableTransaction tx2 = CMutableTransaction();
    tx2.vin.resize(1);
    tx2.vin[0].prevout = COutPoint(tx1.GetId(), 0);
    tx2.vin[0].scriptSig = CScript() << OP_5;
    tx2.vout.resize(1);
    tx2.vout[0].scriptPubKey = CScript() << OP_11 << OP_EQUAL;
    tx2.vout[0].nValue = 1 * COIN;
    pool.AddUnchecked(tx2.GetId(), entry.FromTx(tx2), TxStorage::memory, nullChangeSet);
    const auto tx2it = testPoolAccess.mapTx().find(tx2.GetId());
    BOOST_CHECK(tx2it != testPoolAccess.mapTx().end());
    BOOST_CHECK(!tx2it->IsInPrimaryMempool());
    CTestTxMemPoolEntry entry2access(const_cast<CTxMemPoolEntry&>(*tx2it));
    const auto& group2data = entry2access.groupingData();
    BOOST_REQUIRE(group2data.has_value());
    BOOST_CHECK_EQUAL(group2data->ancestorsCount, 1); // exact

    CMutableTransaction tx3 = CMutableTransaction();
    tx3.vin.resize(1);
    tx3.vin[0].prevout = COutPoint(tx1.GetId(), 0);
    tx3.vin[0].scriptSig = CScript() << OP_5;
    tx3.vout.resize(1);
    tx3.vout[0].scriptPubKey = CScript() << OP_11 << OP_EQUAL;
    tx3.vout[0].nValue = 2 * COIN;
    pool.AddUnchecked(tx3.GetId(), entry.FromTx(tx3), TxStorage::memory, nullChangeSet);
    const auto tx3it = testPoolAccess.mapTx().find(tx3.GetId());
    BOOST_CHECK(tx3it != testPoolAccess.mapTx().end());
    BOOST_CHECK(!tx3it->IsInPrimaryMempool());
    CTestTxMemPoolEntry entry3access(const_cast<CTxMemPoolEntry&>(*tx3it));
    const auto& group3data = entry3access.groupingData();
    BOOST_REQUIRE(group3data.has_value());
    BOOST_CHECK_EQUAL(group3data->ancestorsCount, 1); // exact

    CMutableTransaction tx4 = CMutableTransaction();
    tx4.vin.resize(3);
    tx4.vin[0].prevout = COutPoint(tx2.GetId(), 0);
    tx4.vin[0].scriptSig = CScript() << OP_5;
    tx4.vin[1].prevout = COutPoint(tx3.GetId(), 0);
    tx4.vin[1].scriptSig = CScript() << OP_5;
    tx4.vin[2].prevout = COutPoint(tx1.GetId(), 0);
    tx4.vin[2].scriptSig = CScript() << OP_5;
    tx4.vout.resize(1);
    tx4.vout[0].scriptPubKey = CScript() << OP_11 << OP_EQUAL;
    tx4.vout[0].nValue = 3 * COIN;
    pool.AddUnchecked(tx4.GetId(), entry.FromTx(tx4), TxStorage::memory, nullChangeSet);
    const auto tx4it = testPoolAccess.mapTx().find(tx4.GetId());
    BOOST_CHECK(tx4it != testPoolAccess.mapTx().end());
    BOOST_CHECK(!tx4it->IsInPrimaryMempool());

    BOOST_CHECK_EQUAL(testPoolAccess.PrimaryMempoolSizeNL(), 0UL);
    BOOST_CHECK_EQUAL(pool.Size(), 4UL);

    CTestTxMemPoolEntry entry4access(const_cast<CTxMemPoolEntry&>(*tx4it));
    const auto& group4data = entry4access.groupingData();
    BOOST_REQUIRE(group4data.has_value());
    BOOST_CHECK_EQUAL(group4data->ancestorsCount, 5); // not exact

    // Pull everything into the primary mempool as a group.
    CMutableTransaction tx5 = CMutableTransaction();
    tx5.vin.resize(1);
    tx5.vin[0].prevout = COutPoint(tx4.GetId(), 0);
    tx5.vin[0].scriptSig = CScript() << OP_5;
    tx5.vout.resize(1);
    tx5.vout[0].scriptPubKey = CScript() << OP_11 << OP_EQUAL;
    tx5.vout[0].nValue = 4 * COIN;
    pool.AddUnchecked(tx5.GetId(), entry.Fee(Amount(100000)).FromTx(tx5), TxStorage::memory, nullChangeSet);

    BOOST_CHECK_EQUAL(testPoolAccess.PrimaryMempoolSizeNL(), 5UL);
    BOOST_CHECK_EQUAL(pool.Size(), 5UL);
    BOOST_CHECK(tx1it->IsInPrimaryMempool());
    BOOST_CHECK(tx2it->IsInPrimaryMempool());
    BOOST_CHECK(tx3it->IsInPrimaryMempool());
    BOOST_CHECK(tx4it->IsInPrimaryMempool());
    BOOST_CHECK(!group4data.has_value());
}

BOOST_AUTO_TEST_CASE(ReorgWithTransactionsOnDisk)
{
    CTxMemPool testPool;
    CTxMemPoolTestAccess testPoolAccess{testPool};

    const auto beforeCount = 31;
    uint64_t beforeSize = 0;
    const auto afterCount = 29;

    const auto before = GetABunchOfEntries(beforeCount, 33000);
    const auto after = GetABunchOfEntries(afterCount, 34000);

    // Fill the mempool
    for (auto& e : before)
    {
        testPool.AddUnchecked(e.GetTxId(), e, TxStorage::memory, nullChangeSet);
        beforeSize += e.GetTxSize();
    }
    for (auto& e : after)
    {
        testPool.AddUnchecked(e.GetTxId(), e, TxStorage::memory, nullChangeSet);
    }

    testPoolAccess.SyncWithMempoolTxDB();
    BOOST_CHECK_EQUAL(testPool.Size(), beforeCount + afterCount);
    BOOST_CHECK_EQUAL(testPool.GetDiskUsage(), 0);
    BOOST_CHECK_EQUAL(testPool.GetDiskTxCount(), 0);
    BOOST_CHECK(testPoolAccess.CheckMempoolTxDB());

    // Write half of the pool to disk
    testPool.SaveTxsToDisk(beforeSize);
    testPoolAccess.SyncWithMempoolTxDB();
    BOOST_CHECK_EQUAL(testPool.Size(), beforeCount + afterCount);
    BOOST_CHECK_EQUAL(testPool.GetDiskUsage(), beforeSize);
    BOOST_CHECK_EQUAL(testPool.GetDiskTxCount(), beforeCount);
    BOOST_CHECK(testPoolAccess.CheckMempoolTxDB());

    // Fake, no-op reorg. The shape of the mempool shouldn't change.
    {
        DisconnectedBlockTransactions disconnectPool;
        auto changeSet = testPool.getJournalBuilder().getNewChangeSet(mining::JournalUpdateReason::REORG);
        LOCK(cs_main);
        testPool.AddToMempoolForReorg(testConfig, disconnectPool, changeSet);
    }
    testPoolAccess.SyncWithMempoolTxDB();
    BOOST_CHECK_EQUAL(testPool.Size(), beforeCount + afterCount);
    BOOST_CHECK_EQUAL(testPool.GetDiskUsage(), beforeSize);
    BOOST_CHECK_EQUAL(testPool.GetDiskTxCount(), beforeCount);
    BOOST_CHECK(testPoolAccess.CheckMempoolTxDB());
}

BOOST_AUTO_TEST_SUITE_END()<|MERGE_RESOLUTION|>--- conflicted
+++ resolved
@@ -266,26 +266,6 @@
     pool.AddUnchecked(tx7.GetId(), entry.Fee(Amount(2000000LL)).FromTx(tx7), TxStorage::memory, nullChangeSet);
     BOOST_CHECK_EQUAL(testPoolAccess.PrimaryMempoolSizeNL(), 7UL);
     BOOST_CHECK_EQUAL(pool.Size(), 7UL);
-<<<<<<< HEAD
-=======
-    sortedOrder.insert(sortedOrder.begin() + 1, tx7.GetId().ToString());
-    CheckSort<ancestor_score>(pool, sortedOrder);
-
-    /* after tx6 is mined, tx7 should move up in the sort */
-    std::vector<CTransactionRef> vtx;
-    vtx.push_back(MakeTransactionRef(tx6));
-    uint256 dummyBlockHash;
-    pool.RemoveForBlock(vtx, 1, nullChangeSet, dummyBlockHash);
-
-    sortedOrder.erase(sortedOrder.begin() + 1);
-    // Ties are broken by hash
-    if (tx3.GetId() < tx6.GetId())
-        sortedOrder.pop_back();
-    else
-        sortedOrder.erase(sortedOrder.end() - 2);
-    sortedOrder.insert(sortedOrder.begin(), tx7.GetId().ToString());
-    CheckSort<ancestor_score>(pool, sortedOrder);
->>>>>>> c44af483
 }
 
 BOOST_AUTO_TEST_CASE(MempoolSizeLimitTest) {
@@ -437,14 +417,10 @@
     BOOST_CHECK_EQUAL(pool.GetMinFee(1).GetFeePerK(),
                       maxFeeRateRemoved.GetFeePerK() + feeIncrement);
     // ... we should keep the same min fee until we get a block
-<<<<<<< HEAD
-    pool.RemoveForBlock(vtx, 1, nullChangeSet);
+
+    auto dummyBlockHash = uint256{};
+    pool.RemoveForBlock(vtx, 1, nullChangeSet, dummyBlockHash);
     SetMockTime(42 + 2 * CTxMemPoolTestAccess::ROLLING_FEE_HALFLIFE);
-=======
-    uint256 dummyBlockHash;
-    pool.RemoveForBlock(vtx, 1, nullChangeSet, dummyBlockHash);
-    SetMockTime(42 + 2 * CTxMemPool::ROLLING_FEE_HALFLIFE);
->>>>>>> c44af483
     BOOST_CHECK_EQUAL(pool.GetMinFee(1).GetFeePerK(),
                       (maxFeeRateRemoved.GetFeePerK() + feeIncrement) / 2);
     // ... then feerate should drop 1/2 each halflife
